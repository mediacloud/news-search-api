name: Build Docker Image for Every Tag

on:
  push:
    branches:
      - 'staging'
    tags:
      - '**'
env:
<<<<<<< HEAD
    IMAGE_NAME: "codeforafrica/news-search-api"
=======
    IMAGE_NAME: "mcsystems/news-search-api"
    BETA_VERSION: "b1"
>>>>>>> d69225ef

jobs:

  build:
    runs-on: ubuntu-latest
    steps:
      - name: Checkout Version
        uses: actions/checkout@v4

      - name: Dump tag name
        run: echo "Building ${{ github.ref_type }} ${{ github.ref_name }}"

      - name: Set up QEMU
        uses: docker/setup-qemu-action@v3

      - name: Set up Docker Buildx
        uses: docker/setup-buildx-action@v3

      - name: Login to DockerHub
        uses: docker/login-action@v3
        with:
          username: ${{ secrets.DOCKER_HUB_USERNAME }}
          password: ${{ secrets.DOCKER_HUB_ACCESS_TOKEN }}

<<<<<<< HEAD
      - name: Determine Tag
        id: tag
        run: |
          if [ "${{ github.ref_type }}" = "tag" ] && [ "${{ github.ref }}" != "refs/heads/staging" ]; then
            echo "tag_name=${{ github.ref_name }}" >> $GITHUB_OUTPUT
          else
            echo "tag_name=staging" >> $GITHUB_OUTPUT
          fi
=======
      - name: Docker meta
        id: meta
        uses: docker/metadata-action@v3
        with:
          images: ${{ env.IMAGE_NAME }}
          tags: |
            type=ref,event=branch
            type=ref,event=tag
            type=sha
            type=raw,value=staging-${{ env.BETA_VERSION }},enable=${{ endsWith(github.ref, 'staging') }}
>>>>>>> d69225ef

      - name: Build and push Docker image
        uses: docker/build-push-action@v5
        with:
          context: .
          platforms: linux/amd64,linux/arm64
          push: true
          tags: ${{ steps.meta.outputs.tags }}
          labels: ${{ steps.meta.outputs.labels }}
          #registry defaults to dockerhub
          cache-from: type=registry,ref=${{ env.IMAGE_NAME }}:buildcache
          cache-to: type=registry,ref=${{ env.IMAGE_NAME }}:buildcache,mode=max<|MERGE_RESOLUTION|>--- conflicted
+++ resolved
@@ -7,12 +7,8 @@
     tags:
       - '**'
 env:
-<<<<<<< HEAD
-    IMAGE_NAME: "codeforafrica/news-search-api"
-=======
     IMAGE_NAME: "mcsystems/news-search-api"
     BETA_VERSION: "b1"
->>>>>>> d69225ef
 
 jobs:
 
@@ -37,16 +33,6 @@
           username: ${{ secrets.DOCKER_HUB_USERNAME }}
           password: ${{ secrets.DOCKER_HUB_ACCESS_TOKEN }}
 
-<<<<<<< HEAD
-      - name: Determine Tag
-        id: tag
-        run: |
-          if [ "${{ github.ref_type }}" = "tag" ] && [ "${{ github.ref }}" != "refs/heads/staging" ]; then
-            echo "tag_name=${{ github.ref_name }}" >> $GITHUB_OUTPUT
-          else
-            echo "tag_name=staging" >> $GITHUB_OUTPUT
-          fi
-=======
       - name: Docker meta
         id: meta
         uses: docker/metadata-action@v3
@@ -57,7 +43,6 @@
             type=ref,event=tag
             type=sha
             type=raw,value=staging-${{ env.BETA_VERSION }},enable=${{ endsWith(github.ref, 'staging') }}
->>>>>>> d69225ef
 
       - name: Build and push Docker image
         uses: docker/build-push-action@v5
